--- conflicted
+++ resolved
@@ -3,13 +3,8 @@
   s.required_rubygems_version = Gem::Requirement.new(">= 0") if s.respond_to? :required_rubygems_version=
 
   s.name = 'sinatra'
-<<<<<<< HEAD
   s.version = '1.3.0.a'
   s.date = '2011-03-22'
-=======
-  s.version = '1.3.0'
-  s.date = '2011-04-08'
->>>>>>> b0262b3f
 
   s.description = "Classy web-development dressed in a DSL"
   s.summary     = "Classy web-development dressed in a DSL"
