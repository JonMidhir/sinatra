--- conflicted
+++ resolved
@@ -121,11 +121,8 @@
   s.add_dependency "tilt",      "~> 1.3"
   s.add_dependency "rack-test"
   s.add_dependency "rack-protection"
-<<<<<<< HEAD
-=======
   s.add_dependency "eventmachine"
   s.add_dependency "multi_json"
->>>>>>> 209e1294
 
   s.add_development_dependency "eventmachine"
   s.add_development_dependency "rspec", "~> 2.3"
