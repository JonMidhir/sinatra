require 'spec_helper'

describe Sinatra::Cookies do
  def cookie_route(*cookies, &block)
    result = nil
    set_cookie(cookies)
    @cookie_app.get('/') do
      result = instance_eval(&block)
      "ok"
    end
    get '/', {}, @headers || {}
    expect(last_response).to be_ok
    expect(body).to eq("ok")
    result
  end

  def cookies(*set_cookies)
    cookie_route(*set_cookies) { cookies }
  end

  before do
    app = nil
    mock_app do
      helpers Sinatra::Cookies
      app = self
    end
    @cookie_app = app
    clear_cookies
  end

  describe :cookie_route do
    it 'runs the block' do
      ran = false
      cookie_route { ran = true }
      expect(ran).to be true
    end

    it 'returns the block result' do
      expect(cookie_route { 42 }).to eq(42)
    end
  end

  describe :== do
    it 'is comparable to hashes' do
      expect(cookies).to eq({})
    end

    it 'is comparable to anything that responds to to_hash' do
      other = Struct.new(:to_hash).new({})
      expect(cookies).to eq(other)
    end
  end

  describe :[] do
    it 'allows access to request cookies' do
      expect(cookies("foo=bar")["foo"]).to eq("bar")
    end

    it 'takes symbols as keys' do
      expect(cookies("foo=bar")[:foo]).to eq("bar")
    end

    it 'returns nil for missing keys' do
      expect(cookies("foo=bar")['bar']).to be_nil
    end

    it 'allows access to response cookies' do
      expect(cookie_route do
        response.set_cookie 'foo', 'bar'
        cookies['foo']
      end).to eq('bar')
    end

    it 'favors response cookies over request cookies' do
      expect(cookie_route('foo=bar') do
        response.set_cookie 'foo', 'baz'
        cookies['foo']
      end).to eq('baz')
    end


    it 'takes the last value for response cookies' do
      expect(cookie_route do
        response.set_cookie 'foo', 'bar'
        response.set_cookie 'foo', 'baz'
        cookies['foo']
      end).to eq('baz')
    end
  end

  describe :[]= do
    it 'sets cookies to httponly' do
      expect(cookie_route do
        cookies['foo'] = 'bar'
        response['Set-Cookie'].lines.detect { |l| l.start_with? 'foo=' }
      end).to include('HttpOnly')
    end

    it 'sets domain to nil if localhost' do
      @headers = {'HTTP_HOST' => 'localhost'}
      expect(cookie_route do
        cookies['foo'] = 'bar'
        response['Set-Cookie']
      end).not_to include("domain")
    end

    it 'sets the domain' do
      expect(cookie_route do
        cookies['foo'] = 'bar'
        response['Set-Cookie'].lines.detect { |l| l.start_with? 'foo=' }
      end).to include('domain=example.org')
    end

    it 'sets path to / by default' do
      expect(cookie_route do
        cookies['foo'] = 'bar'
        response['Set-Cookie'].lines.detect { |l| l.start_with? 'foo=' }
      end).to include('path=/')
    end

    it 'sets path to the script_name if app is nested' do
      expect(cookie_route do
        request.script_name = '/foo'
        cookies['foo'] = 'bar'
        response['Set-Cookie'].lines.detect { |l| l.start_with? 'foo=' }
      end).to include('path=/foo')
    end

    it 'sets a cookie' do
      cookie_route { cookies['foo'] = 'bar' }
      expect(cookie_jar['foo']).to eq('bar')
    end

    it 'adds a value to the cookies hash' do
      expect(cookie_route do
        cookies['foo'] = 'bar'
        cookies['foo']
      end).to eq('bar')
    end
  end

  describe :assoc do
    it 'behaves like Hash#assoc' do
      cookies('foo=bar').assoc('foo') == ['foo', 'bar']
    end
  end if Hash.method_defined? :assoc

  describe :clear do
    it 'removes request cookies from cookies hash' do
      jar = cookies('foo=bar')
      expect(jar['foo']).to eq('bar')
      jar.clear
      expect(jar['foo']).to be_nil
    end

    it 'removes response cookies from cookies hash' do
      expect(cookie_route do
        cookies['foo'] = 'bar'
        cookies.clear
        cookies['foo']
      end).to be_nil
    end

    it 'expires existing cookies' do
      expect(cookie_route("foo=bar") do
        cookies.clear
        response['Set-Cookie']
      end).to include("foo=;", "expires=", "1970 00:00:00")
    end
  end

  describe :compare_by_identity? do
    it { expect(cookies).not_to be_compare_by_identity }
  end

  describe :default do
    it { expect(cookies.default).to be_nil }
  end

  describe :default_proc do
    it { expect(cookies.default_proc).to be_nil }
  end

  describe :delete do
    it 'removes request cookies from cookies hash' do
      jar = cookies('foo=bar')
      expect(jar['foo']).to eq('bar')
      jar.delete 'foo'
      expect(jar['foo']).to be_nil
    end

    it 'removes response cookies from cookies hash' do
      expect(cookie_route do
        cookies['foo'] = 'bar'
        cookies.delete 'foo'
        cookies['foo']
      end).to be_nil
    end

    it 'expires existing cookies' do
      expect(cookie_route("foo=bar") do
        cookies.delete 'foo'
        response['Set-Cookie']
      end).to include("foo=;", "expires=", "1970 00:00:00")
    end

    it 'honours the app cookie_options' do
      @cookie_app.class_eval do
        set :cookie_options, {
          :path => '/foo',
          :domain => 'bar.com',
          :secure => true,
          :httponly => true
        }
      end
      cookie_header = cookie_route("foo=bar") do
        cookies.delete 'foo'
        response['Set-Cookie']
      end
      expect(cookie_header).to include("path=/foo;", "domain=bar.com;", "secure;", "HttpOnly")
    end

    it 'does not touch other cookies' do
      expect(cookie_route("foo=bar", "bar=baz") do
        cookies.delete 'foo'
        cookies['bar']
      end).to eq('baz')
    end

    it 'returns the previous value for request cookies' do
      expect(cookie_route("foo=bar") do
        cookies.delete "foo"
      end).to eq("bar")
    end

    it 'returns the previous value for response cookies' do
      expect(cookie_route do
        cookies['foo'] = 'bar'
        cookies.delete "foo"
      end).to eq("bar")
    end

    it 'returns nil for non-existing cookies' do
      expect(cookie_route { cookies.delete("foo") }).to be_nil
    end
  end

  describe :delete_if do
    it 'deletes cookies that match the block' do
      expect(cookie_route('foo=bar') do
        cookies['bar'] = 'baz'
        cookies['baz'] = 'foo'
        cookies.delete_if { |*a| a.include? 'bar' }
        cookies.values_at 'foo', 'bar', 'baz'
      end).to eq([nil, nil, 'foo'])
    end
  end

  describe :each do
    it 'loops through cookies' do
      keys = []
      foo  = nil
      bar  = nil

      cookie_route('foo=bar', 'bar=baz') do
        cookies.each do |key, value|
          foo = value if key == 'foo'
          bar = value if key == 'bar'
          keys << key
        end
      end

      expect(keys.sort).to eq(['bar', 'foo'])
      expect(foo).to eq('bar')
      expect(bar).to eq('baz')
    end

    it 'favors response over request cookies' do
      seen = false
      key = nil
      value = nil
      cookie_route('foo=bar') do
        cookies[:foo] = 'baz'
        cookies.each do |k,v|
          key = k
          value = v
        end
      end
      expect(key).to eq('foo')
      expect(value).to eq('baz')
      expect(seen).to eq(false)
    end

    it 'does not loop through deleted cookies' do
      cookie_route('foo=bar') do
        cookies.delete :foo
        cookies.each { fail }
      end
    end

    it 'returns an enumerator' do
      keys = []
      cookie_route('foo=bar') do
        enum = cookies.each
        enum.each { |key, value| keys << key }
      end
      keys.each{ |key| expect(key).to eq('foo')}
    end
  end

  describe :each_key do
    it 'loops through cookies' do
      keys = []

      cookie_route('foo=bar', 'bar=baz') do
        cookies.each_key do |key|
          keys << key
        end
      end

      expect(keys.sort).to eq(['bar', 'foo'])
    end

    it 'only yields keys once' do
      seen = false
      cookie_route('foo=bar') do
        cookies[:foo] = 'baz'
      end
      expect(seen).to eq(false)
    end

    it 'does not loop through deleted cookies' do
      cookie_route('foo=bar') do
        cookies.delete :foo
        cookies.each_key { fail }
      end
    end

    it 'returns an enumerator' do
      keys = []
      cookie_route('foo=bar') do
        enum = cookies.each_key
        enum.each { |key|  keys << key }
      end
      keys.each{ |key| expect(key).to eq('foo')}
    end
  end

  describe :each_pair do
    it 'loops through cookies' do
      keys = []
      foo  = nil
      bar  = nil

      cookie_route('foo=bar', 'bar=baz') do
        cookies.each_pair do |key, value|
          foo = value if key == 'foo'
          bar = value if key == 'bar'
          keys << key
        end
      end

      expect(keys.sort).to eq(['bar', 'foo'])
      expect(foo).to eq('bar')
      expect(bar).to eq('baz')
    end

    it 'favors response over request cookies' do
      seen = false
      key = nil
      value = nil
      cookie_route('foo=bar') do
        cookies[:foo] = 'baz'
        cookies.each_pair do |k, v|
          key = k
          value = v
        end
      end
      expect(key).to eq('foo')
      expect(value).to eq('baz')
      expect(seen).to eq(false)
    end

    it 'does not loop through deleted cookies' do
      cookie_route('foo=bar') do
        cookies.delete :foo
        cookies.each_pair { fail }
      end
    end

    it 'returns an enumerator' do
      keys = []
      cookie_route('foo=bar') do
        enum = cookies.each_pair
        enum.each { |key, value| keys << key }
      end
      keys.each{ |key| expect(key).to eq('foo')}
    end
  end

  describe :each_value do
    it 'loops through cookies' do
      values = []

      cookie_route('foo=bar', 'bar=baz') do
        cookies.each_value do |value|
          values << value
        end
      end

      expect(values.sort).to eq(['bar', 'baz'])
    end

    it 'favors response over request cookies' do
      seen = false
      value = nil
      cookie_route('foo=bar') do
        cookies[:foo] = 'baz'
        cookies.each_value do |v|
          value = v
        end
      end
      expect(value).to eq('baz')
    end

    it 'does not loop through deleted cookies' do
      cookie_route('foo=bar') do
        cookies.delete :foo
        cookies.each_value { fail }
      end
    end

    it 'returns an enumerator' do
      enum = nil
      cookie_route('foo=bar') do
        enum = cookies.each_value
      end
      enum.each { |value| expect(value).to eq('bar') }
    end
  end

  describe :empty? do
    it 'returns true if there are no cookies' do
      expect(cookies).to be_empty
    end

    it 'returns false if there are request cookies' do
      expect(cookies('foo=bar')).not_to be_empty
    end

    it 'returns false if there are response cookies' do
      expect(cookie_route do
        cookies['foo'] = 'bar'
        cookies.empty?
      end).to be false
    end

    it 'becomes true if response cookies are removed' do
      expect(cookie_route do
        cookies['foo'] = 'bar'
        cookies.delete :foo
        cookies.empty?
      end).to be true
    end

    it 'becomes true if request cookies are removed' do
      expect(cookie_route('foo=bar') do
        cookies.delete :foo
        cookies.empty?
      end).to be_truthy
    end

    it 'becomes true after clear' do
      expect(cookie_route('foo=bar', 'bar=baz') do
        cookies['foo'] = 'bar'
        cookies.clear
        cookies.empty?
      end).to be_truthy
    end
  end

  describe :fetch do
    it 'returns values from request cookies' do
      expect(cookies('foo=bar').fetch('foo')).to eq('bar')
    end

    it 'returns values from response cookies' do
      expect(cookie_route do
        cookies['foo'] = 'bar'
        cookies.fetch('foo')
      end).to eq('bar')
    end

    it 'favors response over request cookies' do
      expect(cookie_route('foo=baz') do
        cookies['foo'] = 'bar'
        cookies.fetch('foo')
      end).to eq('bar')
    end

    it 'raises an exception if key does not exist' do
      error = if defined? JRUBY_VERSION
        IndexError
      else
        KeyError
      end
      expect { cookies.fetch('foo') }.to raise_exception(error)
    end

    it 'returns the block result if missing' do
      expect(cookies.fetch('foo') { 'bar' }).to eq('bar')
    end
  end

  describe :flatten do
    it { expect(cookies('foo=bar').flatten).to eq({'foo' => 'bar'}.flatten) }
  end if Hash.method_defined? :flatten

  describe :has_key? do
    it 'checks request cookies' do
      expect(cookies('foo=bar')).to have_key('foo')
    end

    it 'checks response cookies' do
      jar = cookies
      jar['foo'] = 'bar'
      expect(jar).to have_key(:foo)
    end

    it 'does not use deleted cookies' do
      jar = cookies('foo=bar')
      jar.delete :foo
      expect(jar).not_to have_key('foo')
    end
  end

  describe :has_value? do
    it 'checks request cookies' do
      expect(cookies('foo=bar')).to have_value('bar')
    end

    it 'checks response cookies' do
      jar = cookies
      jar[:foo] = 'bar'
      expect(jar).to have_value('bar')
    end

    it 'does not use deleted cookies' do
      jar = cookies('foo=bar')
      jar.delete :foo
      expect(jar).not_to have_value('bar')
    end
  end

  describe :include? do
    it 'checks request cookies' do
      expect(cookies('foo=bar')).to include('foo')
    end

    it 'checks response cookies' do
      jar = cookies
      jar['foo'] = 'bar'
      expect(jar).to include(:foo)
    end

    it 'does not use deleted cookies' do
      jar = cookies('foo=bar')
      jar.delete :foo
      expect(jar).not_to include('foo')
    end
  end

<<<<<<< HEAD
=======
  describe :index do
    it 'checks request cookies' do
      expect(cookies('foo=bar').index('bar')).to eq('foo')
    end

    it 'checks response cookies' do
      jar = cookies
      jar['foo'] = 'bar'
      expect(jar.index('bar')).to eq('foo')
    end

    it 'returns nil when missing' do
      expect(cookies('foo=bar').index('baz')).to be_nil
    end
  end if RUBY_VERSION < '1.9'

>>>>>>> 80038023
  describe :keep_if do
    it 'removes entries' do
      jar = cookies('foo=bar', 'bar=baz')
      jar.keep_if { |*args| args == ['bar', 'baz'] }
      expect(jar).to eq({'bar' => 'baz'})
    end
  end

  describe :key do
    it 'checks request cookies' do
      expect(cookies('foo=bar').key('bar')).to eq('foo')
    end

    it 'checks response cookies' do
      jar = cookies
      jar['foo'] = 'bar'
      expect(jar.key('bar')).to eq('foo')
    end

    it 'returns nil when missing' do
      expect(cookies('foo=bar').key('baz')).to be_nil
    end
  end

  describe :key? do
    it 'checks request cookies' do
      expect(cookies('foo=bar').key?('foo')).to be true
    end

    it 'checks response cookies' do
      jar = cookies
      jar['foo'] = 'bar'
      expect(jar.key?(:foo)).to be true
    end

    it 'does not use deleted cookies' do
      jar = cookies('foo=bar')
      jar.delete :foo
      expect(jar.key?('foo')).to be false
    end
  end

  describe :keys do
    it { expect(cookies('foo=bar').keys).to eq(['foo']) }
  end

  describe :length do
    it { expect(cookies.length).to eq(0) }
    it { expect(cookies('foo=bar').length).to eq(1) }
  end

  describe :member? do
    it 'checks request cookies' do
      expect(cookies('foo=bar').member?('foo')).to be true
    end

    it 'checks response cookies' do
      jar = cookies
      jar['foo'] = 'bar'
      expect(jar.member?(:foo)).to be true
    end

    it 'does not use deleted cookies' do
      jar = cookies('foo=bar')
      jar.delete :foo
      expect(jar.member?('foo')).to be false
    end
  end

  describe :merge do
    it 'is mergable with a hash' do
      expect(cookies('foo=bar').merge(:bar => :baz)).to eq({"foo" => "bar", :bar => :baz})
    end

    it 'does not create cookies' do
      jar = cookies('foo=bar')
      jar.merge(:bar => 'baz')
      expect(jar).not_to include(:bar)
    end

    it 'takes a block for conflict resolution' do
      update = {'foo' => 'baz', 'bar' => 'baz'}
      merged = cookies('foo=bar').merge(update) do |key, old, other|
        expect(key).to   eq('foo')
        expect(old).to   eq('bar')
        expect(other).to eq('baz')
        'foo'
      end
      expect(merged['foo']).to eq('foo')
    end
  end

  describe :merge! do
    it 'creates cookies' do
      jar = cookies('foo=bar')
      jar.merge! :bar => 'baz'
      expect(jar).to include('bar')
    end

    it 'overrides existing values' do
      jar = cookies('foo=bar')
      jar.merge! :foo => "baz"
      expect(jar["foo"]).to eq("baz")
    end

    it 'takes a block for conflict resolution' do
      update = {'foo' => 'baz', 'bar' => 'baz'}
      jar    = cookies('foo=bar')
      jar.merge!(update) do |key, old, other|
        expect(key).to   eq('foo')
        expect(old).to   eq('bar')
        expect(other).to eq('baz')
        'foo'
      end
      expect(jar['foo']).to eq('foo')
    end
  end

  describe :rassoc do
    it 'behaves like Hash#assoc' do
      cookies('foo=bar').rassoc('bar') == ['foo', 'bar']
    end
  end if Hash.method_defined? :rassoc

  describe :reject do
    it 'removes entries from new hash' do
      jar = cookies('foo=bar', 'bar=baz')
      sub = jar.reject { |*args| args == ['bar', 'baz'] }
      expect(sub).to eq({'foo' => 'bar'})
      expect(jar['bar']).to eq('baz')
    end
  end

  describe :reject! do
    it 'removes entries' do
      jar = cookies('foo=bar', 'bar=baz')
      jar.reject! { |*args| args == ['bar', 'baz'] }
      expect(jar).to eq({'foo' => 'bar'})
    end
  end

  describe :replace do
    it 'replaces entries' do
      jar = cookies('foo=bar', 'bar=baz')
      jar.replace 'foo' => 'baz', 'baz' => 'bar'
      expect(jar).to eq({'foo' => 'baz', 'baz' => 'bar'})
    end
  end

  describe :select do
    it 'removes entries from new hash' do
      jar = cookies('foo=bar', 'bar=baz')
      sub = jar.select { |*args| args != ['bar', 'baz'] }
      expect(sub).to eq({'foo' => 'bar'}.select { true })
      expect(jar['bar']).to eq('baz')
    end
  end

  describe :select! do
    it 'removes entries' do
      jar = cookies('foo=bar', 'bar=baz')
      jar.select! { |*args| args != ['bar', 'baz'] }
      expect(jar).to eq({'foo' => 'bar'})
    end
  end if Hash.method_defined? :select!

  describe :shift do
    it 'removes from the hash' do
      jar = cookies('foo=bar')
      expect(jar.shift).to eq(['foo', 'bar'])
      expect(jar).not_to include('bar')
    end
  end

  describe :size do
    it { expect(cookies.size).to eq(0) }
    it { expect(cookies('foo=bar').size).to eq(1) }
  end

  describe :update do
    it 'creates cookies' do
      jar = cookies('foo=bar')
      jar.update :bar => 'baz'
      expect(jar).to include('bar')
    end

    it 'overrides existing values' do
      jar = cookies('foo=bar')
      jar.update :foo => "baz"
      expect(jar["foo"]).to eq("baz")
    end

    it 'takes a block for conflict resolution' do
      merge = {'foo' => 'baz', 'bar' => 'baz'}
      jar   = cookies('foo=bar')
      jar.update(merge) do |key, old, other|
        expect(key).to   eq('foo')
        expect(old).to   eq('bar')
        expect(other).to eq('baz')
        'foo'
      end
      expect(jar['foo']).to eq('foo')
    end
  end

  describe :value? do
    it 'checks request cookies' do
      expect(cookies('foo=bar').value?('bar')).to be true
    end

    it 'checks response cookies' do
      jar = cookies
      jar[:foo] = 'bar'
      expect(jar.value?('bar')).to be true
    end

    it 'does not use deleted cookies' do
      jar = cookies('foo=bar')
      jar.delete :foo
      expect(jar.value?('bar')).to be false
    end
  end

  describe :values do
    it { expect(cookies('foo=bar', 'bar=baz').values.sort).to eq(['bar', 'baz']) }
  end

  describe :values_at do
    it { expect(cookies('foo=bar', 'bar=baz').values_at('foo')).to eq(['bar']) }
  end
end<|MERGE_RESOLUTION|>--- conflicted
+++ resolved
@@ -570,25 +570,6 @@
     end
   end
 
-<<<<<<< HEAD
-=======
-  describe :index do
-    it 'checks request cookies' do
-      expect(cookies('foo=bar').index('bar')).to eq('foo')
-    end
-
-    it 'checks response cookies' do
-      jar = cookies
-      jar['foo'] = 'bar'
-      expect(jar.index('bar')).to eq('foo')
-    end
-
-    it 'returns nil when missing' do
-      expect(cookies('foo=bar').index('baz')).to be_nil
-    end
-  end if RUBY_VERSION < '1.9'
-
->>>>>>> 80038023
   describe :keep_if do
     it 'removes entries' do
       jar = cookies('foo=bar', 'bar=baz')
