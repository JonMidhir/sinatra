--- conflicted
+++ resolved
@@ -1237,15 +1237,10 @@
       # an instance of this class as end point.
       def build(*args, &bk)
         builder = Rack::Builder.new
-<<<<<<< HEAD
-        setup_logging builder
-        builder.use Rack::Session::Cookie if sessions?
-=======
+        setup_logging  builder
         setup_sessions builder
-        builder.use Rack::CommonLogger    if logging?
->>>>>>> 654eebb0
-        builder.use Rack::MethodOverride  if method_override?
-        builder.use ShowExceptions        if show_exceptions?
+        builder.use Rack::MethodOverride if method_override?
+        builder.use ShowExceptions       if show_exceptions?
         middleware.each { |c,a,b| builder.use(c, *a, &b) }
         builder.run new!(*args, &bk)
         builder
@@ -1256,7 +1251,6 @@
       end
 
     private
-<<<<<<< HEAD
       def setup_logging(builder)
         if logging?
           builder.use Rack::CommonLogger
@@ -1268,11 +1262,11 @@
         else
           builder.use Rack::NullLogger
         end
-=======
+      end
+
       def setup_sessions(builder)
         return unless sessions?
         builder.use Rack::Session::Cookie, :secret => session_secret
->>>>>>> 654eebb0
       end
 
       def detect_rack_handler
