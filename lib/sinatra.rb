--- conflicted
+++ resolved
@@ -1,1492 +1,3 @@
-<<<<<<< HEAD
-require 'time'
-require 'ostruct'
-require 'uri'
-require 'rack'
-
-if ENV['SWIFT']
- require 'swiftcore/swiftiplied_mongrel'
- puts "Using Swiftiplied Mongrel"
-elsif ENV['EVENT']
-  require 'swiftcore/evented_mongrel'
-  puts "Using Evented Mongrel"
-end
-
-unless defined?(Rack::File::MIME_TYPES)
-  class Rack::File; MIME_TYPES = Rack::Mime::MIME_TYPES; end
-end
-
-module Rack #:nodoc:
-
-  class Request #:nodoc:
-
-    # Set of request method names allowed via the _method parameter hack. By
-    # default, all request methods defined in RFC2616 are included, with the
-    # exception of TRACE and CONNECT.
-    POST_TUNNEL_METHODS_ALLOWED = %w( PUT DELETE OPTIONS HEAD )
-
-    # Return the HTTP request method with support for method tunneling using
-    # the POST _method parameter hack. If the real request method is POST and
-    # a _method param is given and the value is one defined in
-    # +POST_TUNNEL_METHODS_ALLOWED+, return the value of the _method param
-    # instead.
-    def request_method
-      if post_tunnel_method_hack?
-        params['_method'].upcase
-      else
-        @env['REQUEST_METHOD']
-      end
-    end
-
-    def user_agent
-      @env['HTTP_USER_AGENT']
-    end
-
-  private
-
-    # Return truthfully if the request is a valid verb-over-post hack.
-    def post_tunnel_method_hack?
-      @env['REQUEST_METHOD'] == 'POST' &&
-        POST_TUNNEL_METHODS_ALLOWED.include?(self.POST.fetch('_method', '').upcase)
-    end
-  end
-
-  module Utils
-    extend self
-  end
-end
-
-
-module Sinatra
-  extend self
-
-  VERSION = '0.3.3'
-
-  class NotFound < RuntimeError
-    def self.code ; 404 ; end
-  end
-  class ServerError < RuntimeError
-    def self.code ; 500 ; end
-  end
-
-  Result = Struct.new(:block, :params, :status) unless defined?(Result)
-
-  def options
-    application.options
-  end
-
-  def application
-    @app ||= Application.new
-  end
-
-  def application=(app)
-    @app = app
-  end
-
-  def port
-    application.options.port
-  end
-
-  def host
-    application.options.host
-  end
-
-  def env
-    application.options.env
-  end
-
-  # Deprecated: use application instead of build_application.
-  alias :build_application :application
-
-  def server
-    options.server ||= defined?(Rack::Handler::Thin) ? "thin" : "mongrel"
-
-    # Convert the server into the actual handler name
-    handler = options.server.capitalize
-
-    # If the convenience conversion didn't get us anything,
-    # fall back to what the user actually set.
-    handler = options.server unless Rack::Handler.const_defined?(handler)
-
-    @server ||= eval("Rack::Handler::#{handler}")
-  end
-
-  def run
-    begin
-      puts "== Sinatra/#{Sinatra::VERSION} has taken the stage on port #{port} for #{env} with backup by #{server.name}"
-      server.run(application, {:Port => port, :Host => host}) do |server|
-        trap(:INT) do
-          server.stop
-          puts "\n== Sinatra has ended his set (crowd applauds)"
-        end
-      end
-    rescue Errno::EADDRINUSE => e
-      puts "== Someone is already performing on port #{port}!"
-    end
-  end
-
-  class Event
-    include Rack::Utils
-
-    URI_CHAR = '[^/?:,&#\.]'.freeze unless defined?(URI_CHAR)
-    PARAM = /(:(#{URI_CHAR}+)|\*)/.freeze unless defined?(PARAM)
-    SPLAT = /(.*?)/
-    attr_reader :path, :block, :param_keys, :pattern, :options
-
-    def initialize(path, options = {}, &b)
-      @path = URI.encode(path)
-      @block = b
-      @param_keys = []
-      @options = options
-      splats = 0
-      regex = @path.to_s.gsub(PARAM) do |match|
-        if match == "*"
-          @param_keys << "_splat_#{splats}"
-          splats += 1
-          SPLAT.to_s
-        else
-          @param_keys << $2
-          "(#{URI_CHAR}+)"
-        end
-      end
-
-      @pattern = /^#{regex}$/
-    end
-
-    def invoke(request)
-      params = {}
-      if agent = options[:agent]
-        return unless request.user_agent =~ agent
-        params[:agent] = $~[1..-1]
-      end
-      if host = options[:host]
-        return unless host === request.host
-      end
-      return unless pattern =~ request.path_info.squeeze('/')
-      path_params = param_keys.zip($~.captures.map{|s| unescape(s) if s}).to_hash
-      params.merge!(path_params)
-      splats = params.select { |k, v| k =~ /^_splat_\d+$/ }.sort.map(&:last)
-      unless splats.empty?
-        params.delete_if { |k, v| k =~ /^_splat_\d+$/ }
-        params["splat"] = splats
-      end
-      Result.new(block, params, 200)
-    end
-
-  end
-
-  class Error
-
-    attr_reader :type, :block, :options
-
-    def initialize(type, options={}, &block)
-      @type = type
-      @block = block
-      @options = options
-    end
-
-    def invoke(request)
-      Result.new(block, options, code)
-    end
-
-    def code
-      if type.respond_to?(:code)
-        type.code
-      else
-        500
-      end
-    end
-
-  end
-
-  class Static
-    include Rack::Utils
-
-    def initialize(app)
-      @app = app
-    end
-
-    def invoke(request)
-      path = @app.options.public + unescape(request.path_info)
-      return unless File.file?(path)
-      block = Proc.new { send_file path, :disposition => nil }
-      Result.new(block, {}, 200)
-    end
-  end
-
-  # Methods for sending files and streams to the browser instead of rendering.
-  module Streaming
-    DEFAULT_SEND_FILE_OPTIONS = {
-      :type         => 'application/octet-stream'.freeze,
-      :disposition  => 'attachment'.freeze,
-      :stream       => true,
-      :buffer_size  => 8192
-    }.freeze
-
-    class MissingFile < RuntimeError; end
-
-    class FileStreamer
-      attr_reader :path, :options
-
-      def initialize(path, options)
-        @path, @options = path, options
-      end
-
-      def to_result(cx, *args)
-        self
-      end
-
-      def each
-        size = options[:buffer_size]
-        File.open(path, 'rb') do |file|
-          while buf = file.read(size)
-            yield buf
-          end
-        end
-      end
-    end
-
-  protected
-    # Sends the file by streaming it 8192 bytes at a time. This way the
-    # whole file doesn't need to be read into memory at once.  This makes
-    # it feasible to send even large files.
-    #
-    # Be careful to sanitize the path parameter if it coming from a web
-    # page.  send_file(params[:path]) allows a malicious user to
-    # download any file on your server.
-    #
-    # Options:
-    # * <tt>:filename</tt> - suggests a filename for the browser to use.
-    #   Defaults to File.basename(path).
-    # * <tt>:type</tt> - specifies an HTTP content type.
-    #   Defaults to 'application/octet-stream'.
-    # * <tt>:disposition</tt> - specifies whether the file will be shown
-    #   inline or downloaded. Valid values are 'inline' and 'attachment'
-    #   (default). When set to nil, the Content-Disposition and
-    #   Content-Transfer-Encoding headers are omitted entirely.
-    # * <tt>:stream</tt> - whether to send the file to the user agent as it
-    #   is read (true) or to read the entire file before sending (false).
-    #   Defaults to true.
-    # * <tt>:buffer_size</tt> - specifies size (in bytes) of the buffer used
-    #   to stream the file. Defaults to 8192.
-    # * <tt>:status</tt> - specifies the status code to send with the
-    #   response. Defaults to '200 OK'.
-    # * <tt>:last_modified</tt> - an optional RFC 2616 formatted date value
-    #   (See Time#httpdate) indicating the last modified time of the file.
-    #   If the request includes an If-Modified-Since header that matches this
-    #   value exactly, a 304 Not Modified response is sent instead of the file.
-    #   Defaults to the file's last modified time.
-    #
-    # The default Content-Type and Content-Disposition headers are
-    # set to download arbitrary binary files in as many browsers as
-    # possible.  IE versions 4, 5, 5.5, and 6 are all known to have
-    # a variety of quirks (especially when downloading over SSL).
-    #
-    # Simple download:
-    #   send_file '/path/to.zip'
-    #
-    # Show a JPEG in the browser:
-    #   send_file '/path/to.jpeg',
-    #     :type => 'image/jpeg',
-    #     :disposition => 'inline'
-    #
-    # Show a 404 page in the browser:
-    #   send_file '/path/to/404.html,
-    #     :type => 'text/html; charset=utf-8',
-    #     :status => 404
-    #
-    # Read about the other Content-* HTTP headers if you'd like to
-    # provide the user with more information (such as Content-Description).
-    # http://www.w3.org/Protocols/rfc2616/rfc2616-sec14.html#sec14.11
-    #
-    # Also be aware that the document may be cached by proxies and browsers.
-    # The Pragma and Cache-Control headers declare how the file may be cached
-    # by intermediaries.  They default to require clients to validate with
-    # the server before releasing cached responses.  See
-    # http://www.mnot.net/cache_docs/ for an overview of web caching and
-    # http://www.w3.org/Protocols/rfc2616/rfc2616-sec14.html#sec14.9
-    # for the Cache-Control header spec.
-    def send_file(path, options = {}) #:doc:
-      raise MissingFile, "Cannot read file #{path}" unless File.file?(path) and File.readable?(path)
-
-      options[:length]   ||= File.size(path)
-      options[:filename] ||= File.basename(path)
-      options[:type] ||= Rack::File::MIME_TYPES[File.extname(options[:filename])[1..-1]] || 'text/plain'
-      options[:last_modified] ||= File.mtime(path).httpdate
-      options[:stream] = true unless options.key?(:stream)
-      options[:buffer_size] ||= DEFAULT_SEND_FILE_OPTIONS[:buffer_size]
-      send_file_headers! options
-
-      if options[:stream]
-        throw :halt, [options[:status] || 200, FileStreamer.new(path, options)]
-      else
-        File.open(path, 'rb') { |file| throw :halt, [options[:status] || 200, [file.read]] }
-      end
-    end
-
-    # Send binary data to the user as a file download. May set content type,
-    # apparent file name, and specify whether to show data inline or download
-    # as an attachment.
-    #
-    # Options:
-    # * <tt>:filename</tt> - Suggests a filename for the browser to use.
-    # * <tt>:type</tt> - specifies an HTTP content type.
-    #   Defaults to 'application/octet-stream'.
-    # * <tt>:disposition</tt> - specifies whether the file will be shown inline
-    #   or downloaded. Valid values are 'inline' and 'attachment' (default).
-    # * <tt>:status</tt> - specifies the status code to send with the response.
-    #   Defaults to '200 OK'.
-    # * <tt>:last_modified</tt> - an optional RFC 2616 formatted date value (See
-    #   Time#httpdate) indicating the last modified time of the response entity.
-    #   If the request includes an If-Modified-Since header that matches this
-    #   value exactly, a 304 Not Modified response is sent instead of the data.
-    #
-    # Generic data download:
-    #   send_data buffer
-    #
-    # Download a dynamically-generated tarball:
-    #   send_data generate_tgz('dir'), :filename => 'dir.tgz'
-    #
-    # Display an image Active Record in the browser:
-    #   send_data image.data,
-    #     :type => image.content_type,
-    #     :disposition => 'inline'
-    #
-    # See +send_file+ for more information on HTTP Content-* headers and caching.
-    def send_data(data, options = {}) #:doc:
-      send_file_headers! options.merge(:length => data.size)
-      throw :halt, [options[:status] || 200, [data]]
-    end
-
-  private
-
-    def send_file_headers!(options)
-      options = DEFAULT_SEND_FILE_OPTIONS.merge(options)
-      [:length, :type, :disposition].each do |arg|
-        raise ArgumentError, ":#{arg} option required" unless options.key?(arg)
-      end
-
-      # Send a "304 Not Modified" if the last_modified option is provided and
-      # matches the If-Modified-Since request header value.
-      if last_modified = options[:last_modified]
-        header 'Last-Modified' => last_modified
-        throw :halt, [ 304, '' ] if last_modified == request.env['HTTP_IF_MODIFIED_SINCE']
-      end
-
-      headers(
-        'Content-Length'            => options[:length].to_s,
-        'Content-Type'              => options[:type].strip  # fixes a problem with extra '\r' with some browsers
-      )
-
-      # Omit Content-Disposition and Content-Transfer-Encoding headers if
-      # the :disposition option set to nil.
-      if !options[:disposition].nil?
-        disposition = options[:disposition].dup || 'attachment'
-        disposition <<= %(; filename="#{options[:filename]}") if options[:filename]
-        headers 'Content-Disposition' => disposition, 'Content-Transfer-Encoding' => 'binary'
-      end
-
-      # Fix a problem with IE 6.0 on opening downloaded files:
-      # If Cache-Control: no-cache is set (which Rails does by default),
-      # IE removes the file it just downloaded from its cache immediately
-      # after it displays the "open/save" dialog, which means that if you
-      # hit "open" the file isn't there anymore when the application that
-      # is called for handling the download is run, so let's workaround that
-      header('Cache-Control' => 'private') if headers['Cache-Control'] == 'no-cache'
-    end
-  end
-
-
-  # Helper methods for building various aspects of the HTTP response.
-  module ResponseHelpers
-
-    # Immediately halt response execution by redirecting to the resource
-    # specified. The +path+ argument may be an absolute URL or a path
-    # relative to the site root. Additional arguments are passed to the
-    # halt.
-    #
-    # With no integer status code, a '302 Temporary Redirect' response is
-    # sent. To send a permanent redirect, pass an explicit status code of
-    # 301:
-    #
-    #   redirect '/somewhere/else', 301
-    #
-    # NOTE: No attempt is made to rewrite the path based on application
-    # context. The 'Location' response header is set verbatim to the value
-    # provided.
-    def redirect(path, *args)
-      status(302)
-      header 'Location' => path
-      throw :halt, *args
-    end
-
-    # Access or modify response headers. With no argument, return the
-    # underlying headers Hash. With a Hash argument, add or overwrite
-    # existing response headers with the values provided:
-    #
-    #    headers 'Content-Type' => "text/html;charset=utf-8",
-    #      'Last-Modified' => Time.now.httpdate,
-    #      'X-UA-Compatible' => 'IE=edge'
-    #
-    # This method also available in singular form (#header).
-    def headers(header = nil)
-      @response.headers.merge!(header) if header
-      @response.headers
-    end
-    alias :header :headers
-
-    # Set the content type of the response body (HTTP 'Content-Type' header).
-    #
-    # The +type+ argument may be an internet media type (e.g., 'text/html',
-    # 'application/xml+atom', 'image/png') or a Symbol key into the
-    # Rack::File::MIME_TYPES table.
-    #
-    # Media type parameters, such as "charset", may also be specified using the
-    # optional hash argument:
-    #
-    #   get '/foo.html' do
-    #     content_type 'text/html', :charset => 'utf-8'
-    #     "<h1>Hello World</h1>"
-    #   end
-    #
-    def content_type(type, params={})
-      type = Rack::File::MIME_TYPES[type.to_s] if type.kind_of?(Symbol)
-      fail "Invalid or undefined media_type: #{type}" if type.nil?
-      if params.any?
-        params = params.collect { |kv| "%s=%s" % kv }.join(', ')
-        type = [ type, params ].join(";")
-      end
-      response.header['Content-Type'] = type
-    end
-
-    # Set the last modified time of the resource (HTTP 'Last-Modified' header)
-    # and halt if conditional GET matches. The +time+ argument is a Time,
-    # DateTime, or other object that responds to +to_time+.
-    #
-    # When the current request includes an 'If-Modified-Since' header that
-    # matches the time specified, execution is immediately halted with a
-    # '304 Not Modified' response.
-    #
-    # Calling this method before perfoming heavy processing (e.g., lengthy
-    # database queries, template rendering, complex logic) can dramatically
-    # increase overall throughput with caching clients.
-    def last_modified(time)
-      time = time.to_time if time.respond_to?(:to_time)
-      time = time.httpdate if time.respond_to?(:httpdate)
-      response.header['Last-Modified'] = time
-      throw :halt, 304 if time == request.env['HTTP_IF_MODIFIED_SINCE']
-      time
-    end
-
-    # Set the response entity tag (HTTP 'ETag' header) and halt if conditional
-    # GET matches. The +value+ argument is an identifier that uniquely
-    # identifies the current version of the resource. The +strength+ argument
-    # indicates whether the etag should be used as a :strong (default) or :weak
-    # cache validator.
-    #
-    # When the current request includes an 'If-None-Match' header with a
-    # matching etag, execution is immediately halted. If the request method is
-    # GET or HEAD, a '304 Not Modified' response is sent. For all other request
-    # methods, a '412 Precondition Failed' response is sent.
-    #
-    # Calling this method before perfoming heavy processing (e.g., lengthy
-    # database queries, template rendering, complex logic) can dramatically
-    # increase overall throughput with caching clients.
-    #
-    # ==== See Also
-    # {RFC2616: ETag}[http://w3.org/Protocols/rfc2616/rfc2616-sec14.html#sec14.19],
-    # ResponseHelpers#last_modified
-    def entity_tag(value, strength=:strong)
-      value =
-        case strength
-        when :strong then '"%s"' % value
-        when :weak   then 'W/"%s"' % value
-        else         raise TypeError, "strength must be one of :strong or :weak"
-        end
-      response.header['ETag'] = value
-
-      # Check for If-None-Match request header and halt if match is found.
-      etags = (request.env['HTTP_IF_NONE_MATCH'] || '').split(/\s*,\s*/)
-      if etags.include?(value) || etags.include?('*')
-        # GET/HEAD requests: send Not Modified response
-        throw :halt, 304 if request.get? || request.head?
-        # Other requests: send Precondition Failed response
-        throw :halt, 412
-      end
-    end
-
-    alias :etag :entity_tag
-
-  end
-
-  module RenderingHelpers
-
-    def render(renderer, template, options={})
-      m = method("render_#{renderer}")
-      result = m.call(resolve_template(renderer, template, options), options)
-      if layout = determine_layout(renderer, template, options)
-        result = m.call(resolve_template(renderer, layout, options), options) { result }
-      end
-      result
-    end
-
-    def determine_layout(renderer, template, options)
-      return if options[:layout] == false
-      layout_from_options = options[:layout] || :layout
-      resolve_template(renderer, layout_from_options, options, false)
-    end
-
-  private
-
-    def resolve_template(renderer, template, options, scream = true)
-      case template
-      when String
-        template
-      when Proc
-        template.call
-      when Symbol
-        if proc = templates[template]
-          resolve_template(renderer, proc, options, scream)
-        else
-          read_template_file(renderer, template, options, scream)
-        end
-      else
-        nil
-      end
-    end
-
-    def read_template_file(renderer, template, options, scream = true)
-      path = File.join(
-        options[:views_directory] || Sinatra.application.options.views,
-        "#{template}.#{renderer}"
-      )
-      unless File.exists?(path)
-        raise Errno::ENOENT.new(path) if scream
-        nil
-      else
-        File.read(path)
-      end
-    end
-
-    def templates
-      Sinatra.application.templates
-    end
-
-  end
-
-  module Erb
-
-    def erb(content, options={})
-      require 'erb'
-      render(:erb, content, options)
-    end
-
-  private
-
-    def render_erb(content, options = {})
-      locals_opt = options.delete(:locals) || {}
-
-      locals_code = ""
-      locals_hash = {}
-      locals_opt.each do |key, value|
-        locals_code << "#{key} = locals_hash[:#{key}]\n"
-        locals_hash[:"#{key}"] = value
-      end
-
-      body = ::ERB.new(content).src
-      eval("#{locals_code}#{body}", binding)
-    end
-
-  end
-
-  module Haml
-
-    def haml(content, options={})
-      require 'haml'
-      render(:haml, content, options)
-    end
-
-  private
-
-    def render_haml(content, options = {}, &b)
-      haml_options = (options[:options] || {}).
-        merge(Sinatra.options.haml || {})
-      ::Haml::Engine.new(content, haml_options).
-        render(options[:scope] || self, options[:locals] || {}, &b)
-    end
-
-  end
-
-  # Generate valid CSS using Sass (part of Haml)
-  #
-  # Sass templates can be in external files with <tt>.sass</tt> extension
-  # or can use Sinatra's in_file_templates.  In either case, the file can
-  # be rendered by passing the name of the template to the +sass+ method
-  # as a symbol.
-  #
-  # Unlike Haml, Sass does not support a layout file, so the +sass+ method
-  # will ignore both the default <tt>layout.sass</tt> file and any parameters
-  # passed in as <tt>:layout</tt> in the options hash.
-  #
-  # === Sass Template Files
-  #
-  # Sass templates can be stored in separate files with a <tt>.sass</tt>
-  # extension under the view path.
-  #
-  # Example:
-  #   get '/stylesheet.css' do
-  #     header 'Content-Type' => 'text/css; charset=utf-8'
-  #     sass :stylesheet
-  #   end
-  #
-  # The "views/stylesheet.sass" file might contain the following:
-  #
-  #  body
-  #    #admin
-  #      :background-color #CCC
-  #    #main
-  #      :background-color #000
-  #  #form
-  #    :border-color #AAA
-  #    :border-width 10px
-  #
-  # And yields the following output:
-  #
-  #   body #admin {
-  #     background-color: #CCC; }
-  #   body #main {
-  #     background-color: #000; }
-  #
-  #   #form {
-  #     border-color: #AAA;
-  #     border-width: 10px; }
-  #
-  #
-  # NOTE: Haml must be installed or a LoadError will be raised the first time an
-  # attempt is made to render a Sass template.
-  #
-  # See http://haml.hamptoncatlin.com/docs/rdoc/classes/Sass.html for comprehensive documentation on Sass.
-  module Sass
-
-    def sass(content, options = {})
-      require 'sass'
-
-      # Sass doesn't support a layout, so we override any possible layout here
-      options[:layout] = false
-
-      render(:sass, content, options)
-    end
-
-  private
-
-    def render_sass(content, options = {})
-      ::Sass::Engine.new(content).render
-    end
-
-  end
-
-  # Generating conservative XML content using Builder templates.
-  #
-  # Builder templates can be inline by passing a block to the builder method,
-  # or in external files with +.builder+ extension by passing the name of the
-  # template to the +builder+ method as a Symbol.
-  #
-  # === Inline Rendering
-  #
-  # If the builder method is given a block, the block is called directly with
-  # an +XmlMarkup+ instance and the result is returned as String:
-  #   get '/who.xml' do
-  #     builder do |xml|
-  #       xml.instruct!
-  #       xml.person do
-  #         xml.name "Francis Albert Sinatra",
-  #           :aka => "Frank Sinatra"
-  #         xml.email 'frank@capitolrecords.com'
-  #       end
-  #     end
-  #   end
-  #
-  # Yields the following XML:
-  #   <?xml version='1.0' encoding='UTF-8'?>
-  #   <person>
-  #     <name aka='Frank Sinatra'>Francis Albert Sinatra</name>
-  #     <email>Frank Sinatra</email>
-  #   </person>
-  #
-  # === Builder Template Files
-  #
-  # Builder templates can be stored in separate files with a +.builder+
-  # extension under the view path. An +XmlMarkup+ object named +xml+ is
-  # automatically made available to template.
-  #
-  # Example:
-  #   get '/bio.xml' do
-  #     builder :bio
-  #   end
-  #
-  # The "views/bio.builder" file might contain the following:
-  #   xml.instruct! :xml, :version => '1.1'
-  #   xml.person do
-  #     xml.name "Francis Albert Sinatra"
-  #     xml.aka "Frank Sinatra"
-  #     xml.aka "Ol' Blue Eyes"
-  #     xml.aka "The Chairman of the Board"
-  #     xml.born 'date' => '1915-12-12' do
-  #       xml.text! "Hoboken, New Jersey, U.S.A."
-  #     end
-  #     xml.died 'age' => 82
-  #   end
-  #
-  # And yields the following output:
-  #   <?xml version='1.1' encoding='UTF-8'?>
-  #   <person>
-  #     <name>Francis Albert Sinatra</name>
-  #     <aka>Frank Sinatra</aka>
-  #     <aka>Ol&apos; Blue Eyes</aka>
-  #     <aka>The Chairman of the Board</aka>
-  #     <born date='1915-12-12'>Hoboken, New Jersey, U.S.A.</born>
-  #     <died age='82' />
-  #   </person>
-  #
-  # NOTE: Builder must be installed or a LoadError will be raised the first
-  # time an attempt is made to render a builder template.
-  #
-  # See http://builder.rubyforge.org/ for comprehensive documentation on
-  # Builder.
-  module Builder
-
-    def builder(content=nil, options={}, &block)
-      options, content = content, nil if content.is_a?(Hash)
-      content = Proc.new { block } if content.nil?
-      render(:builder, content, options)
-    end
-
-  private
-
-    def render_builder(content, options = {}, &b)
-      require 'builder'
-      xml = ::Builder::XmlMarkup.new(:indent => 2)
-      case content
-      when String
-        eval(content, binding, '<BUILDER>', 1)
-      when Proc
-        content.call(xml)
-      end
-      xml.target!
-    end
-
-  end
-
-  class EventContext
-    include Rack::Utils
-    include ResponseHelpers
-    include Streaming
-    include RenderingHelpers
-    include Erb
-    include Haml
-    include Builder
-    include Sass
-
-    attr_accessor :request, :response
-
-    attr_accessor :route_params
-
-    def initialize(request, response, route_params)
-      @params = nil
-      @data = nil
-      @request = request
-      @response = response
-      @route_params = route_params
-      @response.body = nil
-    end
-
-    def status(value=nil)
-      response.status = value if value
-      response.status
-    end
-
-    def body(value=nil)
-      response.body = value if value
-      response.body
-    end
-
-    def params
-      @params ||=
-        begin
-          hash = Hash.new {|h,k| h[k.to_s] if Symbol === k}
-          hash.merge! @request.params
-          hash.merge! @route_params
-          hash
-        end
-    end
-
-    def data
-      @data ||= params.keys.first
-    end
-
-    def stop(*args)
-      throw :halt, args
-    end
-
-    def complete(returned)
-      @response.body || returned
-    end
-
-    def session
-      request.env['rack.session'] ||= {}
-    end
-
-    def reset!
-      @params = nil
-      @data = nil
-    end
-
-  private
-
-    def method_missing(name, *args, &b)
-      if @response.respond_to?(name)
-        @response.send(name, *args, &b)
-      else
-        super
-      end
-    end
-
-  end
-
-
-  # The Application class represents the top-level working area of a
-  # Sinatra app. It provides the DSL for defining various aspects of the
-  # application and implements a Rack compatible interface for dispatching
-  # requests.
-  #
-  # Many of the instance methods defined in this class (#get, #post,
-  # #put, #delete, #layout, #before, #error, #not_found, etc.) are
-  # available at top-level scope. When invoked from top-level, the
-  # messages are forwarded to the "default application" (accessible
-  # at Sinatra::application).
-  class Application
-
-    # Hash of event handlers with request method keys and
-    # arrays of potential handlers as values.
-    attr_reader :events
-
-    # Hash of error handlers with error status codes as keys and
-    # handlers as values.
-    attr_reader :errors
-
-    # Hash of template name mappings.
-    attr_reader :templates
-
-    # Hash of filters with event name keys (:before) and arrays of
-    # handlers as values.
-    attr_reader :filters
-
-    # Array of objects to clear during reload. The objects in this array
-    # must respond to :clear.
-    attr_reader :clearables
-
-    # Object including open attribute methods for modifying Application
-    # configuration.
-    attr_reader :options
-
-    # List of methods available from top-level scope. When invoked from
-    # top-level the method is forwarded to the default application
-    # (Sinatra::application).
-    FORWARD_METHODS = %w[
-      get put post delete head template layout before error not_found
-      configures configure set set_options set_option enable disable use
-      development? test? production?
-    ]
-
-    # Create a new Application with a default configuration taken
-    # from the default_options Hash.
-    #
-    # NOTE: A default Application is automatically created the first
-    # time any of Sinatra's DSL related methods is invoked so there
-    # is typically no need to create an instance explicitly. See
-    # Sinatra::application for more information.
-    def initialize
-      @reloading = false
-      @clearables = [
-        @events = Hash.new { |hash, key| hash[key] = [] },
-        @errors = Hash.new,
-        @filters = Hash.new { |hash, key| hash[key] = [] },
-        @templates = Hash.new,
-        @middleware = []
-      ]
-      @options = OpenStruct.new(self.class.default_options)
-      load_default_configuration!
-    end
-
-    # Hash of default application configuration options. When a new
-    # Application is created, the #options object takes its initial values
-    # from here.
-    #
-    # Changes to the default_options Hash effect only Application objects
-    # created after the changes are made. For this reason, modifications to
-    # the default_options Hash typically occur at the very beginning of a
-    # file, before any DSL related functions are invoked.
-    def self.default_options
-      return @default_options unless @default_options.nil?
-      app_file = locate_app_file
-      root = File.expand_path(File.dirname(app_file))
-      @default_options = {
-        :run => true,
-        :port => 4567,
-        :host => '0.0.0.0',
-        :env => (ENV['RACK_ENV'] || :development).to_sym,
-        :root => root,
-        :views => root + '/views',
-        :public => root + '/public',
-        :sessions => false,
-        :logging => true,
-        :app_file => app_file,
-        :raise_errors => false
-      }
-      load_default_options_from_command_line!
-      @default_options
-    end
-
-    # Search ARGV for command line arguments and update the
-    # Sinatra::default_options Hash accordingly. This method is
-    # invoked the first time the default_options Hash is accessed.
-    # NOTE:  Ignores --name so unit/spec tests can run individually
-    def self.load_default_options_from_command_line! #:nodoc:
-      # fixes issue with: gem install --test sinatra
-      return if ARGV.empty? || File.basename($0) =~ /gem/
-      require 'optparse'
-      OptionParser.new do |op|
-        op.on('-p port') { |port| default_options[:port] = port }
-        op.on('-e env') { |env| default_options[:env] = env.to_sym }
-        op.on('-x') { default_options[:mutex] = true }
-        op.on('-s server') { |server| default_options[:server] = server }
-      end.parse!(ARGV.dup.select { |o| o !~ /--name/ })
-    end
-
-    # Use heuristics to locate the application file.
-    def self.locate_app_file
-      caller[1..-1].reverse.each do |path|
-        path = path.split(':', 2)[0]
-        next if path =~ /sinatra\.rb$/ || path == '(__DSL__)'
-        return path
-      end
-      $0
-    end
-
-    # Determine whether the application is in the process of being
-    # reloaded.
-    def reloading?
-      @reloading == true
-    end
-
-    # Yield to the block for configuration if the current environment
-    # matches any included in the +envs+ list. Always yield to the block
-    # when no environment is specified.
-    #
-    # NOTE: configuration blocks are not executed during reloads.
-    def configures(*envs, &b)
-      return if reloading?
-      yield self if envs.empty? || envs.include?(options.env)
-    end
-
-    alias :configure :configures
-
-    # When both +option+ and +value+ arguments are provided, set the option
-    # specified. With a single Hash argument, set all options specified in
-    # Hash. Options are available via the Application#options object.
-    #
-    # Setting individual options:
-    #   set :port, 80
-    #   set :env, :production
-    #   set :views, '/path/to/views'
-    #
-    # Setting multiple options:
-    #   set :port  => 80,
-    #       :env   => :production,
-    #       :views => '/path/to/views'
-    #
-    def set(option, value=self)
-      if value == self && option.kind_of?(Hash)
-        option.each { |key,val| set(key, val) }
-      else
-        options.send("#{option}=", value)
-      end
-    end
-
-    alias :set_option :set
-    alias :set_options :set
-
-    # Enable the options specified by setting their values to true. For
-    # example, to enable sessions and logging:
-    #   enable :sessions, :logging
-    def enable(*opts)
-      opts.each { |key| set(key, true) }
-    end
-
-    # Disable the options specified by setting their values to false. For
-    # example, to disable logging and automatic run:
-    #   disable :logging, :run
-    def disable(*opts)
-      opts.each { |key| set(key, false) }
-    end
-
-    # Define an event handler for the given request method and path
-    # spec. The block is executed when a request matches the method
-    # and spec.
-    #
-    # NOTE: The #get, #post, #put, and #delete helper methods should
-    # be used to define events when possible.
-    def event(method, path, options = {}, &b)
-      events[method].push(Event.new(path, options, &b)).last
-    end
-
-    # Define an event handler for GET requests.
-    def get(path, options={}, &b)
-      event(:get, path, options, &b)
-    end
-
-    # Define an event handler for POST requests.
-    def post(path, options={}, &b)
-      event(:post, path, options, &b)
-    end
-
-    # Define an event handler for HEAD requests.
-    def head(path, options={}, &b)
-      event(:head, path, options, &b)
-    end
-
-    # Define an event handler for PUT requests.
-    #
-    # NOTE: PUT events are triggered when the HTTP request method is
-    # PUT and also when the request method is POST and the body includes a
-    # "_method" parameter set to "PUT".
-    def put(path, options={}, &b)
-      event(:put, path, options, &b)
-    end
-
-    # Define an event handler for DELETE requests.
-    #
-    # NOTE: DELETE events are triggered when the HTTP request method is
-    # DELETE and also when the request method is POST and the body includes a
-    # "_method" parameter set to "DELETE".
-    def delete(path, options={}, &b)
-      event(:delete, path, options, &b)
-    end
-
-    # Visits and invokes each handler registered for the +request_method+ in
-    # definition order until a Result response is produced. If no handler
-    # responds with a Result, the NotFound error handler is invoked.
-    #
-    # When the request_method is "HEAD" and no valid Result is produced by
-    # the set of handlers registered for HEAD requests, an attempt is made to
-    # invoke the GET handlers to generate the response before resorting to the
-    # default error handler.
-    def lookup(request)
-      method = request.request_method.downcase.to_sym
-      events[method].eject(&[:invoke, request]) ||
-        (events[:get].eject(&[:invoke, request]) if method == :head) ||
-        errors[NotFound].invoke(request)
-    end
-
-    # Define a named template. The template may be referenced from
-    # event handlers by passing the name as a Symbol to rendering
-    # methods. The block is executed each time the template is rendered
-    # and the resulting object is passed to the template handler.
-    #
-    # The following example defines a HAML template named hello and
-    # invokes it from an event handler:
-    #
-    #   template :hello do
-    #     "h1 Hello World!"
-    #   end
-    #
-    #   get '/' do
-    #     haml :hello
-    #   end
-    #
-    def template(name, &b)
-      templates[name] = b
-    end
-
-    # Define a layout template.
-    def layout(name=:layout, &b)
-      template(name, &b)
-    end
-
-    # Define a custom error handler for the exception class +type+. The block
-    # is invoked when the specified exception type is raised from an error
-    # handler and can manipulate the response as needed:
-    #
-    #   error MyCustomError do
-    #     status 500
-    #     'So what happened was...' + request.env['sinatra.error'].message
-    #   end
-    #
-    # The Sinatra::ServerError handler is used by default when an exception
-    # occurs and no matching error handler is found.
-    def error(type=ServerError, options = {}, &b)
-      errors[type] = Error.new(type, options, &b)
-    end
-
-    # Define a custom error handler for '404 Not Found' responses. This is a
-    # shorthand for:
-    #   error NotFound do
-    #     ..
-    #   end
-    def not_found(options={}, &b)
-      error NotFound, options, &b
-    end
-
-    # Define a request filter. When <tt>type</tt> is <tt>:before</tt>, execute the
-    # block in the context of each request before matching event handlers.
-    def filter(type, &b)
-      filters[type] << b
-    end
-
-    # Invoke the block in the context of each request before invoking
-    # matching event handlers.
-    def before(&b)
-      filter :before, &b
-    end
-
-    # True when environment is :development.
-    def development? ; options.env == :development ; end
-
-    # True when environment is :test.
-    def test? ; options.env == :test ; end
-
-    # True when environment is :production.
-    def production? ; options.env == :production ; end
-
-    # Clear all events, templates, filters, and error handlers
-    # and then reload the application source file. This occurs
-    # automatically before each request is processed in development.
-    def reload!
-      clearables.each(&:clear)
-      load_default_configuration!
-      load_development_configuration! if development?
-      @pipeline = nil
-      @reloading = true
-      Kernel.load options.app_file
-      @reloading = false
-    end
-
-    # Determine whether the application is in the process of being
-    # reloaded.
-    def reloading?
-      @reloading == true
-    end
-
-    # Mutex instance used for thread synchronization.
-    def mutex
-      @@mutex ||= Mutex.new
-    end
-
-    # Yield to the block with thread synchronization
-    def run_safely
-      if development? || options.mutex
-        mutex.synchronize { yield }
-      else
-        yield
-      end
-    end
-
-    # Add a piece of Rack middleware to the pipeline leading to the
-    # application.
-    def use(klass, *args, &block)
-      fail "#{klass} must respond to 'new'" unless klass.respond_to?(:new)
-      @pipeline = nil
-      @middleware.push([ klass, args, block ]).last
-    end
-
-  private
-
-    # Rack middleware derived from current state of application options.
-    # These components are plumbed in at the very beginning of the
-    # pipeline.
-    def optional_middleware
-      [
-        ([ Rack::CommonLogger,    [], nil ] if options.logging),
-        ([ Rack::Session::Cookie, [], nil ] if options.sessions)
-      ].compact
-    end
-
-    # Rack middleware explicitly added to the application with #use. These
-    # components are plumbed into the pipeline downstream from
-    # #optional_middle.
-    def explicit_middleware
-      @middleware
-    end
-
-    # All Rack middleware used to construct the pipeline.
-    def middleware
-      optional_middleware + explicit_middleware
-    end
-
-  public
-
-    # An assembled pipeline of Rack middleware that leads eventually to
-    # the Application#invoke method. The pipeline is built upon first
-    # access. Defining new middleware with Application#use or manipulating
-    # application options may cause the pipeline to be rebuilt.
-    def pipeline
-      @pipeline ||=
-        middleware.inject(method(:dispatch)) do |app,(klass,args,block)|
-          klass.new(app, *args, &block)
-        end
-    end
-
-    # Rack compatible request invocation interface.
-    def call(env)
-      run_safely do
-        reload! if development? && (options.reload != false)
-        pipeline.call(env)
-      end
-    end
-
-    # Request invocation handler - called at the end of the Rack pipeline
-    # for each request.
-    #
-    # 1. Create Rack::Request, Rack::Response helper objects.
-    # 2. Lookup event handler based on request method and path.
-    # 3. Create new EventContext to house event handler evaluation.
-    # 4. Invoke each #before filter in context of EventContext object.
-    # 5. Invoke event handler in context of EventContext object.
-    # 6. Return response to Rack.
-    #
-    # See the Rack specification for detailed information on the
-    # +env+ argument and return value.
-    def dispatch(env)
-      request = Rack::Request.new(env)
-      context = EventContext.new(request, Rack::Response.new([], 200), {})
-      begin
-        returned =
-          catch(:halt) do
-            filters[:before].each { |f| context.instance_eval(&f) }
-            result = lookup(context.request)
-            context.route_params = result.params
-            context.response.status = result.status
-            context.reset!
-            [:complete, context.instance_eval(&result.block)]
-          end
-        body = returned.to_result(context)
-      rescue => e
-        msg  = "#{e.class.name} - #{e.message}:"
-        msg << "\n  #{e.backtrace.join("\n  ")}"
-        request.env['rack.errors'] << msg
-
-        request.env['sinatra.error'] = e
-        status = e.class.code rescue 500
-        context.status(status)
-        raise if options.raise_errors && e.class != NotFound
-        result = (errors[e.class] || errors[ServerError]).invoke(request)
-        returned =
-          catch(:halt) do
-            [:complete, context.instance_eval(&result.block)]
-          end
-        body = returned.to_result(context)
-      end
-      body = '' unless body.respond_to?(:each)
-      body = '' if request.env["REQUEST_METHOD"].upcase == 'HEAD'
-      context.body = body.kind_of?(String) ? [*body] : body
-      context.finish
-    end
-
-  private
-
-    # Called immediately after the application is initialized or reloaded to
-    # register default events, templates, and error handlers.
-    def load_default_configuration!
-      events[:get] << Static.new(self)
-      configure do
-        error do
-          '<h1>Internal Server Error</h1>'
-        end
-        not_found { '<h1>Not Found</h1>'}
-      end
-    end
-
-    # Called before reloading to perform development specific configuration.
-    def load_development_configuration!
-      get '/sinatra_custom_images/:image.png' do
-        content_type :png
-        File.read(File.dirname(__FILE__) + "/../images/#{params[:image]}.png")
-      end
-
-      not_found do
-        (<<-HTML).gsub(/^ {8}/, '')
-        <!DOCTYPE html>
-        <html>
-          <head>
-            <style type="text/css">
-            body {text-align:center;color:#888;font-family:arial;font-size:22px;margin:20px;}
-            #content {margin:0 auto;width:500px;text-align:left}
-            </style>
-          </head>
-          <body>
-            <h2>Sinatra doesn't know this diddy.</h2>
-            <img src='/sinatra_custom_images/404.png'>
-            <div id="content">
-              Try this:
-              <pre>#{request.request_method.downcase} "#{request.path_info}" do\n  .. do something ..\nend<pre>
-            </div>
-          </body>
-        </html>
-        HTML
-      end
-
-      error do
-        @error = request.env['sinatra.error']
-        (<<-HTML).gsub(/^ {8}/, '')
-        <!DOCTYPE html>
-        <html>
-          <head>
-            <style type="text/css" media="screen">
-              body {font-family:verdana;color:#333}
-              #content {width:700px;margin-left:20px}
-              #content h1 {width:99%;color:#1D6B8D;font-weight:bold}
-              #stacktrace {margin-top:-20px}
-              #stacktrace pre {font-size:12px;border-left:2px solid #ddd;padding-left:10px}
-              #stacktrace img {margin-top:10px}
-            </style>
-          </head>
-          <body>
-            <div id="content">
-              <img src="/sinatra_custom_images/500.png">
-              <div class="info">
-                Params: <pre>#{params.inspect}</pre>
-              </div>
-              <div id="stacktrace">
-                <h1>#{escape_html(@error.class.name + ' - ' + @error.message.to_s)}</h1>
-                <pre><code>#{escape_html(@error.backtrace.join("\n"))}</code></pre>
-              </div>
-            </div>
-          </body>
-        </html>
-        HTML
-      end
-    end
-
-  end
-
-end
-
-# Delegate DSLish methods to the currently active Sinatra::Application
-# instance.
-Sinatra::Application::FORWARD_METHODS.each do |method|
-  eval(<<-EOS, binding, '(__DSL__)', 1)
-    def #{method}(*args, &b)
-      Sinatra.application.#{method}(*args, &b)
-    end
-  EOS
-end
-
-def helpers(&b)
-  Sinatra::EventContext.class_eval(&b)
-end
-
-def use_in_file_templates!
-  file = caller.first.sub(/:\d+$/, '')
-  data = IO.read(file).split('__END__').last
-  data.gsub! /\r\n/, "\n"
-  current_template = nil
-  data.each_line do |line|
-    if line =~ /^@@\s?(.*)/
-      current_template = $1.to_sym
-      Sinatra.application.templates[current_template] = ''
-    elsif current_template
-      Sinatra.application.templates[current_template] << line
-    end
-  end
-end
-
-def mime(ext, type)
-  Rack::File::MIME_TYPES[ext.to_s] = type
-end
-
-### Misc Core Extensions
-
-module Kernel
-  def silence_warnings
-    old_verbose, $VERBOSE = $VERBOSE, nil
-    yield
-  ensure
-    $VERBOSE = old_verbose
-  end
-end
-
-class Symbol
-  def to_proc
-    Proc.new { |*args| args.shift.__send__(self, *args) }
-  end
-end
-
-class Array
-  def to_hash
-    self.inject({}) { |h, (k, v)|  h[k] = v; h }
-  end
-  def to_proc
-    Proc.new { |*args| args.shift.__send__(self[0], *(args + self[1..-1])) }
-  end
-end
-
-module Enumerable
-  def eject(&block)
-    find { |e| result = block[e] and break result }
-  end
-end
-
-### Core Extension results for throw :halt
-
-class Proc
-  def to_result(cx, *args)
-    cx.instance_eval(&self)
-    args.shift.to_result(cx, *args)
-  end
-end
-
-class String
-  def to_result(cx, *args)
-    args.shift.to_result(cx, *args)
-    self
-  end
-end
-
-class Array
-  def to_result(cx, *args)
-    self.shift.to_result(cx, *self)
-  end
-end
-
-class Symbol
-  def to_result(cx, *args)
-    cx.send(self, *args)
-  end
-end
-
-class Fixnum
-  def to_result(cx, *args)
-    cx.status self
-    args.shift.to_result(cx, *args)
-  end
-end
-
-class NilClass
-  def to_result(cx, *args)
-    ''
-  end
-end
-
-at_exit do
-  raise $! if $!
-  Sinatra.run if Sinatra.application.options.run
-end
-
-mime :xml, 'application/xml'
-mime :js,  'application/javascript'
-mime :png, 'image/png'
-=======
 require 'sinatra/base'
 require 'sinatra/main'
-require 'sinatra/compat'
->>>>>>> eef4cb30
+require 'sinatra/compat'