--- conflicted
+++ resolved
@@ -2384,18 +2384,6 @@
 If switching from one style to the other, you should be aware of slightly
 different default settings:
 
-<<<<<<< HEAD
-```
-Setting             Classic                 Modular
-
-app_file            file loading sinatra    file subclassing Sinatra::Base
-run                 $0 == app_file          false
-logging             true                    false
-method_override     true                    false
-inline_templates    true                    false
-static              true                    false
-```
-=======
 <table>
   <tr>
     <th>Setting</th>
@@ -2439,7 +2427,6 @@
     <td>false</td>
   </tr>
 </table>
->>>>>>> 2a3ee2dc
 
 ### Serving a Modular Application
 
